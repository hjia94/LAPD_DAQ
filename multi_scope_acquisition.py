'''
Multi-scope data acquisition called by Data_Run.py

This module handles scope configuration, data acquisition, and HDF5 file management.
Motion control and probe positioning functionality has been moved to the motion package.

Key components:
- MultiScopeAcquisition class: Manages multiple oscilloscopes, data acquisition and storage
- Scope configuration and metadata loaded from experiment_config.txt
- Save experiment info and data in HDF5 file
- Parallel scope arming support for synchronized acquisition

Dependencies:
- LeCroy_Scope: Interface to LeCroy oscilloscopes
- h5py: HDF5 file handling
- numpy: Numerical operations
- configparser: Configuration file parsing
- motion package: All probe movement and positioning functionality

Created on Feb.14.2024
@author: Jia Han

Updated July.2025
- Separated motion control into dedicated motion package
- Separate scope arming into a separate function
- Change experiment description to read from experiment_config.txt
'''

import numpy as np
from LeCroy_Scope import LeCroy_Scope, WAVEDESC_SIZE
import h5py
import time
import os
import configparser
import traceback
import warnings
import xarray as xr

# Import motion control components from the motion package
import sys
motion_dir = os.path.join(os.path.dirname(os.path.abspath(__file__)), "motion")
if motion_dir not in sys.path:
    sys.path.insert(0, motion_dir)

from motion import PositionManager

# import bapsf_motion as bmotion
import bapsf_motion as bmotion
#===============================================================================================================================================
#===============================================================================================================================================
def load_experiment_config(config_path='experiment_config.txt'):
    """Load experiment configuration from config file."""
    config = configparser.ConfigParser()
    config.read(config_path)
    
    # Set defaults if sections don't exist
    if 'experiment' not in config:
        config.add_section('experiment')
    if 'scopes' not in config:
        config.add_section('scopes')
    if 'channels' not in config:
        config.add_section('channels')
    
    # Set default values if not present
    if not config.get('experiment', 'description', fallback=None):
        config.set('experiment', 'description', 'No experiment description provided')
    
    return config

#===============================================================================================================================================
def stop_triggering(scope, retry=500):
    retry_count = 0
    while retry_count < retry:
        try:
            current_mode = scope.set_trigger_mode("")
            if current_mode[0:4] == 'STOP':
                return True
            time.sleep(0.05)
        except KeyboardInterrupt:
            print('Keyboard interrupted in stop_triggering')
            raise
        retry_count += 1

    print('Scope did not enter STOP state')
    return False

def init_acquire_from_scope(scope, scope_name):
    """Initialize acquisition from a single scope and get initial data and time arrays
    Args:
        scope: LeCroy_Scope instance
        scope_name: Name of the scope
    Returns:
        tuple: (is_sequence, time_array)
            - is_sequence: 0 for RealTime mode, 1 for sequence mode
            - time_array: Time array for the scope
    """
    time_array = None
    is_sequence = None

    traces = scope.displayed_traces()
    
    for tr in traces:
        try:
            if stop_triggering(scope) == True:
                trace_bytes, header_bytes = scope.acquire_bytes(tr)
                hdr = scope.translate_header_bytes(header_bytes)
            else:
                raise Exception('Scope did not enter STOP state')

            if hdr.subarray_count < 2: # Get number of segments
                is_sequence = 0 # in RealTime mode
            else:
                is_sequence = 1 # in sequence mode

            # Get time array from first valid trace
            if time_array is None:
                time_array = scope.time_array(tr)
                
            # Successfully got data from at least one trace, break out of loop
            break
                
        except Exception as e:
            print(f"Error initializing {tr} from {scope_name}: {e}")
            continue
    
    # Check if we got valid data
    if is_sequence is None or time_array is None:
        print(f"Warning: Could not get valid data from any trace on {scope_name}")
        return None, None
    
    return is_sequence, time_array

def acquire_from_scope(scope, scope_name):
    """Acquire data from a single scope with optimized speed (int16/raw)."""
    data = {}
    headers = {}
    active_traces = []
    TIMEOUT = 10  # Timeout in seconds for acquisition

    traces = scope.displayed_traces()
    
    for tr in traces:
        if stop_triggering(scope) == True:
            # Acquire raw int16 data
            data[tr], headers[tr] = scope.acquire(tr, raw=True)
            active_traces.append(tr)
        else:
            raise Exception('Scope did not enter STOP state')
    
    return active_traces, data, headers

def acquire_from_scope_sequence(scope, scope_name):
    """Acquire sequence mode data from a single scope (int16/raw)."""
    data = {}
    headers = {}
    active_traces = []

    traces = scope.displayed_traces()
    
    for tr in traces:
        if stop_triggering(scope) == True:
            # Acquire raw int16 data for all segments
            segment_data, header = scope.acquire_sequence_data(tr)
            # Convert each segment to np.int16 array if not already
            segment_data = [np.asarray(seg, dtype=np.int16) for seg in segment_data]
            data[tr] = np.stack(segment_data)
            headers[tr] = header
            active_traces.append(tr)
        else:
            raise Exception('Scope did not enter STOP state')
    
    return active_traces, data, headers

class MultiScopeAcquisition:
    """Handles scope connections, data acquisition, and scope data storage"""
    
    def __init__(self, save_path, config):
        """
        Args:
            scope_ips: dict of scope names and IP addresses
            save_path: path to save HDF5 file
        """
        self.save_path = save_path
        
        self.scopes = {}
        self.figures = {}
        self.time_arrays = {}  # Store time arrays for each scope
        self.config = config
        
        # Load scope IPs from config
        if 'scope_ips' not in config:
            raise RuntimeError("No [scope_ips] section found in config. Please check experiment_config.txt")
        self.scope_ips = dict(config.items('scope_ips'))
        if not self.scope_ips:
            raise RuntimeError("No scope IPs found in [scope_ips] section. Please uncomment and configure scope IP addresses in experiment_config.txt")
        

    def cleanup(self):
        """Clean up resources"""
        print("Cleaning up scope resources...")
        
        # Close all scope connections
        for name, scope in self.scopes.items():
            try:
                print(f"Closing scope {name}...")
                scope.__exit__(None, None, None)
            except Exception as e:
                print(f"Error closing scope {name}: {e}")
        self.scopes.clear()

    def __enter__(self):
        return self

    def __exit__(self, exc_type, exc_val, exc_tb):
        self.cleanup()

    def get_scope_description(self, scope_name):
        """Get scope description from experiment config"""
        return self.config.get('scopes', scope_name, fallback=f'Scope {scope_name} - No description available')
    
    def get_channel_description(self, channel_name):
        """Get channel description from experiment config"""
        return self.config.get('channels', channel_name, fallback=f'Channel {channel_name} - No description available')
    
    def get_experiment_description(self):
        """Get experiment description from experiment config"""
        description = self.config.get('experiment', 'description', fallback='No experiment description provided')
        return description

    def get_script_contents(self):
        """Read the contents of the Python scripts used to create the HDF5 file"""
        script_contents = {}
        
        # Get the directory of the current script
        current_dir = os.path.dirname(os.path.abspath(__file__))
        
        # List of scripts to include
        scripts = ['Data_Run.py', 'multi_scope_acquisition.py', 'LeCroy_Scope.py']
        
        for script in scripts:
            script_path = os.path.join(current_dir, script)
            try:
                with open(script_path, 'r') as f:
                    script_contents[script] = f.read()
            except Exception as e:
                print(f"Warning: Could not read {script}: {str(e)}")
                script_contents[script] = f"Error reading file: {str(e)}"
        
        return script_contents
    
    def initialize_hdf5_base(self):
        """Initialize HDF5 file structure for scopes and experiment metadata"""
        with h5py.File(self.save_path, 'a') as f:
            # Add experiment description and creation time
            f.attrs['description'] = self.get_experiment_description()
            f.attrs['creation_time'] = time.ctime()
            
            # Add Python scripts used to create the file
            script_contents = self.get_script_contents()
            f.attrs['source_code'] = str(script_contents)
            
            # Store configuration files
            config_group = f.require_group('Configuration')
            
            # Store experiment_config.txt
            try:
                config_group.create_dataset('experiment_config', data=np.string_(self.config))
            except Exception as e:
                print(f"Warning: Could not read experiment_config.txt: {str(e)}")
                config_group.create_dataset('experiment_config', data=np.string_(f"Error reading file: {str(e)}"))
            
            # Create scope groups with their descriptions
            for scope_name in self.scope_ips:
                if scope_name not in f:
                    f.create_group(scope_name)

    def initialize_scopes(self):
        """Initialize scopes and get time arrays on first acquisition"""
        active_scopes = {}
        for name, ip in self.scope_ips.items():
            print(f"\nInitializing {name}...", end='')
            
            try:
                # Create scope instance
                self.scopes[name] = LeCroy_Scope(ip, verbose=False)
                scope = self.scopes[name]
                
                # Optimize scope settings for faster acquisition
                scope.scope.chunk_size = 4*1024*1024  # Increase chunk size to 4MB for faster transfer
                scope.scope.timeout = 30000  # 30 second timeout
                
                scope.set_trigger_mode('SINGLE') # Set trigger mode
                
                # Get initial data and time arrays
                is_sequence, time_array = init_acquire_from_scope(scope, name)

                if is_sequence is not None and time_array is not None:  # Only save if we got valid data
                    self.save_time_arrays(name, time_array, is_sequence)
                    
                    # Save scope metadata immediately after successful initialization
                    self._save_scope_metadata(name)
                    
                    active_scopes[name] = is_sequence
                    print(f"Successfully initialized {name}")
                else:
                    print(f"Warning: Could not initialize {name} - no valid data returned")
                    self.cleanup_scope(name)
                    
            except Exception as e:
                print(f"Error initializing {name}: {str(e)}")
                self.cleanup_scope(name)
                continue
        return active_scopes

    def _save_scope_metadata(self, scope_name):
        """Save scope metadata to HDF5 immediately after initialization"""
        with h5py.File(self.save_path, 'a') as f:
            scope_group = f[scope_name]
            scope_group.attrs['description'] = self.get_scope_description(scope_name)
            scope_group.attrs['ip_address'] = self.scope_ips[scope_name]
            scope_group.attrs['scope_type'] = self.scopes[scope_name].idn_string

    def cleanup_scope(self, name):
        """Clean up resources for a specific scope"""
        if name in self.scopes:
            try:
                self.scopes[name].__exit__(None, None, None)
                del self.scopes[name]
            except Exception as e:
                print(f"Error closing scope {name}: {e}")

    def acquire_shot(self, active_scopes, shot_num):
        """Acquire data from all active scopes for one shot"""
        all_data = {}
        failed_scopes = []
        
        for name in active_scopes:
            try:
                print(f"Acquiring data from {name}...", end='')
                scope = self.scopes[name]
                
                if active_scopes[name] == 0:
                    traces, data, headers = acquire_from_scope(scope, name)
                elif active_scopes[name] == 1:
                    traces, data, headers = acquire_from_scope_sequence(scope, name)
                else:
                    raise ValueError(f"Invalid active_scopes value for {name}: {active_scopes[name]}")

                if traces:
                    all_data[name] = (traces, data, headers)
                else:
                    print(f"Warning: No valid data from {name} for shot {shot_num}")
                    failed_scopes.append(name)
                    
            except KeyboardInterrupt:
                print(f"\nScope acquisition interrupted for {name}")
                raise  # Re-raise to propagate the interrupt
            except Exception as e:
                print(f"Error acquiring from {name}: {e}")
                failed_scopes.append(name)
        print("✓")
        return all_data
    
    def arm_scopes_for_trigger(self, active_scopes):
        """Arm all scopes for trigger without waiting for completion (for parallel operation)"""
        print("Arming scopes for trigger... ", end='')
        for name in active_scopes:
            scope = self.scopes[name]
            scope.set_trigger_mode('SINGLE')
        print("armed")
    
    def save_time_arrays(self, scope_name, time_array, is_sequence):
        """Save time array for a scope to HDF5 file
        
        Args:
            scope_name: Name of the scope
            time_array: Time array to save
            is_sequence: Whether this is sequence mode data
        """
        with h5py.File(self.save_path, 'a') as f:
            scope_group = f[scope_name]
            # Store the time array for this scope
            self.time_arrays[scope_name] = time_array
            
            # Check if time_array already exists
            if 'time_array' in scope_group:
                raise RuntimeError(f"Time array already exists for scope {scope_name}. This should not happen.")
            
            # Save to HDF5
            time_ds = scope_group.create_dataset('time_array', data=time_array, dtype='float64')
            time_ds.attrs['units'] = 'seconds'
            if is_sequence == 1:
                time_ds.attrs['description'] = 'Time array for all channels; data saved in sequence mode'
            else:
                time_ds.attrs['description'] = 'Time array for all channels'
            time_ds.attrs['dtype'] = str(time_array.dtype)

    def update_scope_hdf5(self, all_data, shot_num):
        """Update HDF5 file with scope data only (save as int16)."""
        with h5py.File(self.save_path, 'a', libver='latest', rdcc_nbytes=0) as f:
            for scope_name, (traces, data, headers) in all_data.items():
                scope_group = f[scope_name]
                shot_name = f'shot_{shot_num}'
                if shot_name in scope_group:
                    raise RuntimeError(f"Shot {shot_num} already exists for scope {scope_name}.")
                shot_group = scope_group.create_group(shot_name)
                shot_group.attrs['acquisition_time'] = time.ctime()
                for tr in traces:
                    if tr not in data:
                        continue
                    trace_data = np.asarray(data[tr], dtype=np.int16)
                    is_sequence = len(trace_data.shape) > 1
                    if is_sequence:
                        chunk_size = (1, min(trace_data.shape[1], 8*1024*1024))
                    else:
                        chunk_size = (min(len(trace_data), 8*1024*1024),)
                    data_ds = shot_group.create_dataset(
                        f'{tr}_data',
                        data=trace_data,
                        dtype='int16',
                        chunks=chunk_size,
                        compression='lzf', # compression_opts=9,
                        shuffle=True, # true if compression is enabled
                        fletcher32=True
                    )
                    header_ds = shot_group.create_dataset(f'{tr}_header', data=np.void(headers[tr]))
                    # Use full key for channel description lookup
                    full_channel_key = f"{scope_name}_{tr}"
                    data_ds.attrs['description'] = self.get_channel_description(full_channel_key)
                    data_ds.attrs['dtype'] = 'int16'
                    header_ds.attrs['description'] = f'Binary header data for {tr}'

#===============================================================================================================================================
# Data Acquisition Functions
#===============================================================================================================================================
def single_shot_acquisition(msa, active_scopes, shot_num):
    
    msa.arm_scopes_for_trigger(active_scopes)
    all_data = msa.acquire_shot(active_scopes, shot_num)
    
    if all_data:
        print('Updating scope data to HDF5...')
        msa.update_scope_hdf5(all_data, shot_num)
    else:
        print(f"Warning: No valid data acquired at shot {shot_num}")

def single_shot_acquisition_45(pos, motors, msa, pos_manager, save_path, scope_ips, active_scopes):
    """Acquire a single shot for 45-degree probe setup
    Args:
        pos: Dictionary containing positions for each probe, where each position is a numpy record with 'shot_num' and 'x' fields
        motors: Dictionary of motor controllers for each probe
        msa: MultiScopeAcquisition instance
        pos_manager: PositionManager instance
        save_path: Path to save HDF5 file
        scope_ips: Dictionary of scope IPs
        active_scopes: Dictionary of active scopes
    """
    # Extract the shot number from the first probe's position data
    # Access by index since it's a numpy record array (0 is shot_num, 1 is x)
    shot_num = int(pos['P16'][0])
    positions = {}
    
    print(f'Shot = {shot_num}')
    
    # Collect active motors and their target positions
    active_motors = []
    target_positions = []
    probe_order = []  # Keep track of probe order for mapping returned positions
    
    for probe, motor in motors.items():
        if motor is not None:
            # Access by index since it's a numpy record array (0 is shotnum, 1 is x)
            x_position = float(pos[probe][1])  # Get the x field
            print(f', {probe}: {x_position}', end='')
            active_motors.append(motor)
            target_positions.append(x_position)
            probe_order.append(probe)
            positions[probe] = None  # Initialize all positions to None
        else:
            positions[probe] = None
    
    # Move all active probes simultaneously if we have any
    if active_motors:
        try:
            achieved_positions = move_45deg_probes(active_motors, target_positions)
            
            # Update positions dictionary with achieved positions
            for i, probe in enumerate(probe_order):
                positions[probe] = achieved_positions[i]
                
        except Exception as e:
            print(f'\nError moving probes: {str(e)}')
            # Create empty shot groups with explanation for failed probes
            with h5py.File(save_path, 'a') as f:
                for probe in probe_order:
                    probe_group = f[f'/Control/Positions/{probe}']
                    shot_group = probe_group.create_group(f'shot_{shot_num}')
                    shot_group.attrs['skipped'] = True
                    shot_group.attrs['skip_reason'] = str(e)
                    shot_group.attrs['acquisition_time'] = time.ctime()
            return
    
    # Arm scopes for trigger as soon as probes are in position
    msa.arm_scopes_for_trigger(active_scopes)

    # Acquire data from all scopes at this position
    all_data = msa.acquire_shot(active_scopes, shot_num)
    
    if all_data:
        # Update scope data in HDF5
        msa.update_scope_hdf5(all_data, shot_num)
        
        # Update position data in HDF5
        pos_manager.update_position_hdf5(shot_num, positions)
    else:
        print(f"Warning: No valid data acquired at shot {shot_num}")
        
#===============================================================================================================================================
# Main Acquisition Loop  
#===============================================================================================================================================
def handle_movement(pos_manager, mc, shot_num, pos, save_path, scope_ips):
    if pos_manager.nz is None:
        print(f'Shot = {shot_num}, x = {pos["x"]}, y = {pos["y"]}')
    else:
        print(f'Shot = {shot_num}, x = {pos["x"]}, y = {pos["y"]}, z = {pos["z"]}')

    if mc is not None:
        try:
            mc.enable
            if pos_manager.nz is None:
                mc.probe_positions = (pos['x'], pos['y'])
            else:
                mc.probe_positions = (pos['x'], pos['y'], pos['z'])
            mc.disable

        except KeyboardInterrupt:
            raise KeyboardInterrupt
        except ValueError as e:
            print(f'\nSkipping position - {str(e)}')
            # Create empty shot group with explanation
            with h5py.File(save_path, 'a') as f:
                for scope_name in scope_ips:
                    scope_group = f[scope_name]
                    shot_group = scope_group.create_group(f'shot_{shot_num}')
                    shot_group.attrs['skipped'] = True
                    shot_group.attrs['skip_reason'] = str(e)
                    shot_group.attrs['acquisition_time'] = time.ctime()
            return False
        except Exception as e:
            print(f'\nMotor failed to move with {str(e)}')
            # Create empty shot group with explanation
            with h5py.File(save_path, 'a') as f:
                for scope_name in scope_ips:
                    scope_group = f[scope_name]
                    shot_group = scope_group.create_group(f'shot_{shot_num}')
                    shot_group.attrs['skipped'] = True
                    shot_group.attrs['skip_reason'] = f"Motor movement failed: {str(e)}"
                    shot_group.attrs['acquisition_time'] = time.ctime()
            return False
    else:
        print(f'Shot = {shot_num}')
        return True


def run_acquisition(save_path, config_path):

    print('Starting acquisition loop at', time.ctime())
    config = load_experiment_config(config_path)
    num_duplicate_shots = int(config.get('nshots', 'num_duplicate_shots', fallback=1))
    num_run_repeats = int(config.get('nshots', 'num_run_repeats', fallback=1))

    # Check if position configuration exists
    has_position_config = 'position' in config and config.items('position')
    
    if has_position_config:
        pos_manager = PositionManager(save_path, config_path)
    else:
        pos_manager = None

    # Initialize multi-scope acquisition
    with MultiScopeAcquisition(save_path, config) as msa:
        try:
            # Initialize HDF5 file structure
            print("Initializing HDF5 file...", end='')
            msa.initialize_hdf5_base()  # Initialize scope structure
            print("✓")
            
            if pos_manager is not None:
                positions = pos_manager.initialize_position_hdf5()
                # Initialize motors based on acquisition type
                if pos_manager.is_45deg:
                    motors = pos_manager.initialize_motor_45deg()
                    print("45-degree acquisition not implemented yet")
                    return
                else:
                    mc = pos_manager.initialize_motor()
            else:
                # Stationary acquisition - no positions or motors
                positions = None
                mc = None

            # First shot: Initialize scopes and save time arrays
            print("\nStarting initial acquisition...")
            active_scopes = msa.initialize_scopes()
            if not active_scopes:
                raise RuntimeError("No valid data found from any scope. Aborting acquisition.")

            # Calculate total shots
            if pos_manager is not None:
                total_shots = len(positions) * num_duplicate_shots * num_run_repeats
            else:
                # Stationary acquisition - just num_duplicate_shots
                total_shots = num_duplicate_shots * num_run_repeats
            
            print(f"Total shots to acquire: {total_shots}")
            
            # Main acquisition loop
            n = 0  # 1-based shot numbering
            for n in range(total_shots):
                shot_num = n + 1
                acquisition_loop_start_time = time.time()

                if pos_manager is not None:
                    movement_success = handle_movement(pos_manager, mc, shot_num, positions[n], save_path, msa.scope_ips)
                    if not movement_success:
                        continue  # Skip this shot if movement failed
                else:
                    # Stationary acquisition
                    print(f'Shot = {shot_num}')

                single_shot_acquisition(msa, active_scopes, shot_num)

                if pos_manager is not None and mc is not None: # Update position data in HDF5
                    if pos_manager.nz is None:
                        xpos, ypos = mc.probe_positions
                        zpos = None
                    else:
                        xpos, ypos, zpos = mc.probe_positions
                    current_positions = {'x': xpos, 'y': ypos, 'z': zpos}
                    pos_manager.update_position_hdf5(shot_num, current_positions)

                # Calculate and display remaining time
                time_per_shot = (time.time() - acquisition_loop_start_time)
                remaining_shots = total_shots - shot_num
                remaining_time = remaining_shots * time_per_shot
                print(f' | Remaining time: {remaining_time/3600:.2f}h')
                
                n += 1

        except KeyboardInterrupt:
            print('\n______Halted due to Ctrl-C______', '  at', time.ctime())
<<<<<<< HEAD
            raise
=======
            raise


def run_acquisition_bmotion(hdf5_path, toml_path, config_path):
    print('Starting acquisition at', time.ctime())

    config = load_experiment_config(config_path)
    nshots = config.getint('nshots', 'num_duplicate_shots', fallback=1)

    #=======================================================================
    print("Loading TOML configuration...", end='')
    run_manager = bmotion.actors.RunManager(toml_path, auto_run=True)
    print("✓")
    
    # Print and select from all available motion lists
    print(f"\nAvailable motion groups ({len(run_manager.mgs)}):")
    if not run_manager.mgs:
        raise RuntimeError("No motion groups found in TOML configuration")

    motion_groups = run_manager.mgs
    for mg_key, mg in motion_groups.items():
        motion_list_size = 0 if mg.mb.motion_list is None else mg.mb.motion_list.shape[0]
        print(f"  {mg_key}: {mg.config['name']} -- {motion_list_size} positions")

    # Prompt user to select a motion list
    while True:
        try:
            selection = int(input(f"Select motion group [first column value]: "))
            if 0 <= selection <= len(motion_groups):
                break
            else:
                print(f"Please enter a number between 1 and {len(motion_groups)}.")
        except KeyboardInterrupt as err:
            print('\n______Halted due to Ctrl-C______', '  at', time.ctime())
            run_manager.terminate()
            raise KeyboardInterrupt from err
        except ValueError as err:
            run_manager.terminate()
            raise ValueError("Invalid selection") from err

    selected_key = selection
    if selected_key not in motion_groups:
        selected_key = f"{selected_key}"
        if selected_key not in motion_groups:
            raise RuntimeError(
                f"The specified motion group key '{selected_key}' does not exist.  "
                f"Available motion group keys:  {motion_groups.keys()}"
            )

    selected_mg = motion_groups[selected_key]
    motion_list = selected_mg.mb.motion_list
    if motion_list is None:
        raise RuntimeError(f"Selected motion group '{selected_key}' has no motion list")
    if not isinstance(motion_list, xr.DataArray):
        raise RuntimeError(f"Selected motion group '{selected_key}' has invalid motion list type")
    elif motion_list.size == 0:
        raise RuntimeError(f"Selected motion group '{selected_key}' has an empty motion list")

    motion_list_size = motion_list.shape[0]  # shape is (N, 2) for a 2D probe drive, N == number of positions
    
    print(f"Using motion group '{selected_key}' with {motion_list_size} positions")
    print(f"Number of shots per position: {nshots}")
    total_shots = motion_list_size * nshots
    print(f"Total shots: {total_shots}")
    #=======================================================================

    with MultiScopeAcquisition(hdf5_path, config) as msa: # Initialize multi-scope acquisition
        try:
            print("Initializing HDF5 file...", end='')
            msa.initialize_hdf5_base()
            print("✓")
            
            print("\nStarting initial acquisition...")
            active_scopes = msa.initialize_scopes()
            if not active_scopes:
                raise RuntimeError("No valid data found from any scope. Aborting acquisition.")

            with h5py.File(hdf5_path, 'a') as f: # create position group in hdf5
                ctl_grp = f.require_group('Control')
                pos_grp = ctl_grp.require_group('Positions')

                # Save motion_list from bmotion
                ds = pos_grp.create_dataset('motion_list', data=motion_list.values)

                # Store bmotion_config.toml if provided

                with open(toml_path, 'r') as toml_file:
                    bmotion_config_text = toml_file.read()
                    f['Configuration'].create_dataset('bmotion_config', data=np.string_(bmotion_config_text))


                # Create structured array to save actual achieved positions (like position_manager)
                dtype = [('shot_num', '>u4'), ('x', '>f4'), ('y', '>f4')]
                pos_arr = pos_grp.create_dataset('positions_array', shape=(total_shots,), dtype=dtype)

            # Main acquisition loop
            shot_num = 1  # 1-based shot numbering
            for motion_index in range(motion_list_size):
                try:
                    print(f"\nMoving to position {motion_index + 1}/{motion_list_size}...")
                    try:
                        selected_mg.move_ml(motion_index)
                    except ValueError as err:
                        warnings.warn(
                            f"Motion list index {motion_index} is out of range. "
                            f"NO MOTION DONE.\n [{err}]."
                        )

                    # wait for motion to stop
                    time.sleep(.5)
                    while selected_mg.is_moving:
                        time.sleep(.5)

                    # Get current position after movement
                    current_position = selected_mg.position
                    position_values = current_position.value  # Get numerical values
                except KeyboardInterrupt:
                    run_manager.terminate()
                    print('\n______Halted due to Ctrl-C______', '  at', time.ctime())
                    raise
                except Exception as e:
                    run_manager.terminate()  # TODO: not sure this is the right place to terminate
                    print(f"Error occurred while moving to position {motion_index + 1}: {str(e)}")
                    traceback.print_exc()
                    raise RuntimeError from e
                
                print(f"Current position: x={position_values[0]:.2f}, y={position_values[1]:.2f}")

                for n in range(nshots):
                    acquisition_loop_start_time = time.time()
                    try:
                        print(f"{n}.", end='  ')
                        single_shot_acquisition(msa, active_scopes, shot_num)
                        
                        with h5py.File(hdf5_path, 'a') as f: # Update positions_array with actual achieved position
                            pos_arr = f['Control/Positions/positions_array']
                            pos_arr[shot_num - 1] = (shot_num, position_values[0], position_values[1])
                            
                    except KeyboardInterrupt:
                        raise KeyboardInterrupt
                    except (ValueError, RuntimeError) as e:
                        print(f'\nSkipping shot {shot_num} - {str(e)}')
                        
                        with h5py.File(hdf5_path, 'a') as f: # Create empty shot group with explanation
                            for scope_name in msa.scope_ips:
                                scope_group = f[scope_name]
                                shot_group = scope_group.create_group(f'shot_{shot_num}')
                                shot_group.attrs['skipped'] = True
                                shot_group.attrs['skip_reason'] = str(e)
                                shot_group.attrs['acquisition_time'] = time.ctime()
                            
                            # Still update positions_array for skipped shots
                            pos_array = f['Control/Positions/positions_array']
                            pos_array[shot_num - 1] = (shot_num, position_values[0], position_values[1])

                    except Exception as e:
                        print(f'\nMotion failed for shot {shot_num} - {str(e)}')
                        
                        with h5py.File(hdf5_path, 'a') as f:  # Create empty shot group with explanation
                            for scope_name in msa.scope_ips:
                                scope_group = f[scope_name]
                                shot_group = scope_group.create_group(f'shot_{shot_num}')
                                shot_group.attrs['skipped'] = True
                                shot_group.attrs['skip_reason'] = f"Motion failed: {str(e)}"
                                shot_group.attrs['acquisition_time'] = time.ctime()
                            
                            # Still update positions_array for failed shots
                            pos_array = f['Control/Positions/positions_array']
                            pos_array[shot_num - 1] = (shot_num, position_values[0], position_values[1])
                    finally:
                        # Increment shot number after each successful or skipped shot
                        shot_num += 1
                # Calculate and display remaining time
                if shot_num > 1:
                    time_per_shot = (time.time() - acquisition_loop_start_time)
                    remaining_shots = total_shots - shot_num
                    remaining_time = remaining_shots * time_per_shot
                    print(f' | Remaining: {remaining_time/3600:.2f}h ({remaining_shots} shots)')
                else:
                    print()
                    


        except KeyboardInterrupt:
            print('\n______Halted due to Ctrl-C______', '  at', time.ctime())
            raise
        finally:
            run_manager.terminate()
>>>>>>> 82700f2a
<|MERGE_RESOLUTION|>--- conflicted
+++ resolved
@@ -649,9 +649,6 @@
 
         except KeyboardInterrupt:
             print('\n______Halted due to Ctrl-C______', '  at', time.ctime())
-<<<<<<< HEAD
-            raise
-=======
             raise
 
 
@@ -839,5 +836,4 @@
             print('\n______Halted due to Ctrl-C______', '  at', time.ctime())
             raise
         finally:
-            run_manager.terminate()
->>>>>>> 82700f2a
+            run_manager.terminate()